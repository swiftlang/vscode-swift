//===----------------------------------------------------------------------===//
//
// This source file is part of the VSCode Swift open source project
//
// Copyright (c) 2021-2024 the VSCode Swift project authors
// Licensed under Apache License v2.0
//
// See LICENSE.txt for license information
// See CONTRIBUTORS.txt for the list of VSCode Swift project authors
//
// SPDX-License-Identifier: Apache-2.0
//
//===----------------------------------------------------------------------===//

import * as vscode from "vscode";
import * as path from "path";
import { FolderContext } from "./FolderContext";
import { StatusItem } from "./ui/StatusItem";
import { SwiftOutputChannel } from "./ui/SwiftOutputChannel";
import {
    pathExists,
    isPathInsidePath,
    swiftLibraryPathKey,
    getErrorDescription,
} from "./utilities/utilities";
import { getLLDBLibPath } from "./debugger/lldb";
import { LanguageClientManager } from "./sourcekit-lsp/LanguageClientManager";
import { TemporaryFolder } from "./utilities/tempFolder";
import { TaskManager } from "./tasks/TaskManager";
import { BackgroundCompilation } from "./BackgroundCompilation";
import { makeDebugConfigurations } from "./debugger/launch";
import configuration from "./configuration";
import contextKeys from "./contextKeys";
import { setSnippetContextKey } from "./SwiftSnippets";
import { CommentCompletionProviders } from "./editor/CommentCompletion";
import { DebugAdapter } from "./debugger/debugAdapter";
import { SwiftBuildStatus } from "./ui/SwiftBuildStatus";
import { SwiftToolchain } from "./toolchain/toolchain";

/**
 * Context for whole workspace. Holds array of contexts for each workspace folder
 * and the ExtensionContext
 */
export class WorkspaceContext implements vscode.Disposable {
    public folders: FolderContext[] = [];
    public currentFolder: FolderContext | null | undefined;
    public currentDocument: vscode.Uri | null;
    public statusItem: StatusItem;
    public buildStatus: SwiftBuildStatus;
    public languageClientManager: LanguageClientManager;
    public tasks: TaskManager;
<<<<<<< HEAD
    public subscriptions: vscode.Disposable[];
    public testCoverageDocumentProvider: TestCoverageReportProvider;
=======
    public subscriptions: { dispose(): unknown }[];
>>>>>>> 90f76418
    public commentCompletionProvider: CommentCompletionProviders;
    private lastFocusUri: vscode.Uri | undefined;
    private initialisationFinished = false;

    private constructor(
        public tempFolder: TemporaryFolder,
        public outputChannel: SwiftOutputChannel,
        public toolchain: SwiftToolchain
    ) {
        this.statusItem = new StatusItem();
        this.buildStatus = new SwiftBuildStatus(this.statusItem);
        this.languageClientManager = new LanguageClientManager(this);
        this.tasks = new TaskManager(this);
        this.currentDocument = null;
        this.commentCompletionProvider = new CommentCompletionProviders();
<<<<<<< HEAD
        this.testCoverageRenderer = new TestCoverageRenderer(this);
=======
        contextKeys.createNewProjectAvailable = toolchain.swiftVersion.isGreaterThanOrEqual(
            new Version(5, 8, 0)
        );
>>>>>>> 90f76418

        const onChangeConfig = vscode.workspace.onDidChangeConfiguration(async event => {
            // on runtime path config change, regenerate launch.json
            if (event.affectsConfiguration("swift.runtimePath")) {
                if (!this.needToAutoGenerateLaunchConfig()) {
                    return;
                }
                vscode.window
                    .showInformationMessage(
                        `Launch configurations need to be updated after changing the Swift runtime path. Custom versions of environment variable '${swiftLibraryPathKey()}' may be overridden. Do you want to update?`,
                        "Update",
                        "Cancel"
                    )
                    .then(async selected => {
                        if (selected === "Update") {
                            this.folders.forEach(
                                async ctx => await makeDebugConfigurations(ctx, undefined, true)
                            );
                        }
                    });
            }
            // on change of swift build path, regenerate launch.json
            if (event.affectsConfiguration("swift.buildPath")) {
                if (!this.needToAutoGenerateLaunchConfig()) {
                    return;
                }
                vscode.window
                    .showInformationMessage(
                        `Launch configurations need to be updated after changing the Swift build path. Do you want to update?`,
                        "Update",
                        "Cancel"
                    )
                    .then(async selected => {
                        if (selected === "Update") {
                            this.folders.forEach(
                                async ctx => await makeDebugConfigurations(ctx, undefined, true)
                            );
                        }
                    });
            }
            // on change of swift debugger type
            if (
                event.affectsConfiguration("swift.debugger.useDebugAdapterFromToolchain") ||
                event.affectsConfiguration("swift.debugger.path")
            ) {
                if (configuration.debugger.useDebugAdapterFromToolchain) {
                    if (!(await DebugAdapter.verifyDebugAdapterExists(this))) {
                        return;
                    }
                }
                this.folders.forEach(
                    async ctx =>
                        await makeDebugConfigurations(
                            ctx,
                            "Launch configurations need to be updated after changing the debug adapter."
                        )
                );
            }
        });
        const backgroundCompilationOnDidSave = BackgroundCompilation.start(this);
        const contextKeysUpdate = this.observeFolders((folder, event) => {
            switch (event) {
                case FolderEvent.remove:
                    this.updatePluginContextKey();
                    break;
                case FolderEvent.focus:
                    this.updateContextKeys(folder);
                    this.updateContextKeysForFile();
                    break;
                case FolderEvent.unfocus:
                    this.updateContextKeys(folder);
                    break;
                case FolderEvent.resolvedUpdated:
                    if (folder === this.currentFolder) {
                        this.updateContextKeys(folder);
                    }
            }
        });
        // add end of task handler to be called whenever a build task has finished. If
        // it is the build task for this folder then focus on the problems view
        const onDidEndTask = this.tasks.onDidEndTaskProcess(event => {
            const task = event.execution.task;
            if (
                task.group === vscode.TaskGroup.Build &&
                event.exitCode !== 0 &&
                event.exitCode !== undefined &&
                configuration.actionAfterBuildError === "Focus Problems"
            ) {
                vscode.commands.executeCommand("workbench.panel.markers.view.focus");
            }
        });
        const swiftFileWatcher = vscode.workspace.createFileSystemWatcher("**/*.swift");
        swiftFileWatcher.onDidCreate(uri => {
            this.swiftFileObservers.forEach(observer => observer(uri, FileEvent.created));
        });
        swiftFileWatcher.onDidChange(uri => {
            this.swiftFileObservers.forEach(observer => observer(uri, FileEvent.changed));
        });
        swiftFileWatcher.onDidDelete(uri => {
            this.swiftFileObservers.forEach(observer => observer(uri, FileEvent.deleted));
        });

        this.subscriptions = [
            swiftFileWatcher,
            onDidEndTask,
            this.commentCompletionProvider,
            backgroundCompilationOnDidSave,
            contextKeysUpdate,
            onChangeConfig,
            this.tasks,
            this.languageClientManager,
            this.outputChannel,
            this.statusItem,
            this.buildStatus,
        ];
        this.lastFocusUri = vscode.window.activeTextEditor?.document.uri;
    }

    dispose() {
        this.folders.forEach(f => f.dispose());
        this.subscriptions.forEach(item => item.dispose());
    }

    get swiftVersion() {
        return this.toolchain.swiftVersion;
    }

    /** Get swift version and create WorkspaceContext */
    static async create(
        outputChannel: SwiftOutputChannel,
        toolchain: SwiftToolchain
    ): Promise<WorkspaceContext> {
        const tempFolder = await TemporaryFolder.create();
        return new WorkspaceContext(tempFolder, outputChannel, toolchain);
    }

    /**
     * Update context keys based on package contents
     */
    updateContextKeys(folderContext: FolderContext | null) {
        if (!folderContext || !folderContext.swiftPackage.foundPackage) {
            contextKeys.hasPackage = false;
            contextKeys.packageHasDependencies = false;
            return;
        }
        contextKeys.hasPackage = true;
        contextKeys.packageHasDependencies = folderContext.swiftPackage.dependencies.length > 0;
    }

    /**
     * Update context keys based on package contents
     */
    updateContextKeysForFile() {
        if (this.currentDocument) {
            contextKeys.currentTargetType = this.currentFolder?.swiftPackage.getTarget(
                this.currentDocument?.fsPath
            )?.type;
        } else {
            contextKeys.currentTargetType = undefined;
        }
        setSnippetContextKey(this);
    }

    /**
     * Update hasPlugins context key
     */
    updatePluginContextKey() {
        let hasPlugins = false;
        for (const folder of this.folders) {
            if (folder.swiftPackage.plugins.length > 0) {
                hasPlugins = true;
                break;
            }
        }
        contextKeys.packageHasPlugins = hasPlugins;
    }

    /** Setup the vscode event listeners to catch folder changes and active window changes */
    setupEventListeners() {
        // add event listener for when a workspace folder is added/removed
        const onWorkspaceChange = vscode.workspace.onDidChangeWorkspaceFolders(event => {
            if (this === undefined) {
                console.log("Trying to run onDidChangeWorkspaceFolders on deleted context");
                return;
            }
            this.onDidChangeWorkspaceFolders(event);
        });
        // add event listener for when the active edited text document changes
        const onDidChangeActiveWindow = vscode.window.onDidChangeActiveTextEditor(async editor => {
            if (this === undefined) {
                console.log("Trying to run onDidChangeWorkspaceFolders on deleted context");
                return;
            }
            await this.focusTextEditor(editor);
        });
        this.subscriptions.push(onWorkspaceChange, onDidChangeActiveWindow);
    }

    /** Add workspace folders at initialisation */
    async addWorkspaceFolders() {
        // add workspace folders, already loaded
        if (vscode.workspace.workspaceFolders && vscode.workspace.workspaceFolders.length > 0) {
            for (const folder of vscode.workspace.workspaceFolders) {
                await this.addWorkspaceFolder(folder);
            }
        }
        // If we don't have a current selected folder Start up language server by firing focus event
        // on either null folder or the first folder if there is only one
        if (this.currentFolder === undefined) {
            if (this.folders.length === 1) {
                await this.focusFolder(this.folders[0]);
            } else {
                await this.focusFolder(null);
            }
        }
        this.initialisationComplete();
    }

    /**
     * Fire an event to all folder observers
     * @param folder folder to fire event for
     * @param event event type
     */
    async fireEvent(folder: FolderContext | null, event: FolderEvent) {
        for (const observer of this.observers) {
            await observer(folder, event, this);
        }
    }

    /**
     * set the focus folder
     * @param folder folder that has gained focus, you can have a null folder
     */
    async focusFolder(folderContext: FolderContext | null) {
        // null and undefined mean different things here. Undefined means nothing
        // has been setup, null means we want to send focus events but for a null
        // folder
        if (folderContext === this.currentFolder) {
            return;
        }

        // send unfocus event for previous folder observers
        if (this.currentFolder !== undefined) {
            await this.fireEvent(this.currentFolder, FolderEvent.unfocus);
        }
        this.currentFolder = folderContext;

        // send focus event to all observers
        await this.fireEvent(folderContext, FolderEvent.focus);
    }

    /**
     * catch workspace folder changes and add or remove folders based on those changes
     * @param event workspace folder event
     */
    async onDidChangeWorkspaceFolders(event: vscode.WorkspaceFoldersChangeEvent) {
        for (const folder of event.added) {
            await this.addWorkspaceFolder(folder);
        }

        for (const folder of event.removed) {
            await this.removeWorkspaceFolder(folder);
        }
    }

    /**
     * Called whenever a folder is added to the workspace
     * @param folder folder being added
     */
    async addWorkspaceFolder(workspaceFolder: vscode.WorkspaceFolder) {
        await this.searchForPackages(workspaceFolder.uri, workspaceFolder);

        if (this.getActiveWorkspaceFolder(vscode.window.activeTextEditor) === workspaceFolder) {
            await this.focusTextEditor(vscode.window.activeTextEditor);
        }
    }

    async searchForPackages(folder: vscode.Uri, workspaceFolder: vscode.WorkspaceFolder) {
        // add folder if Package.swift/compile_commands.json exists
        if (await this.isValidWorkspaceFolder(folder.fsPath)) {
            await this.addPackageFolder(folder, workspaceFolder);
            return;
        }
        // should I search sub-folders for more Swift Packages
        if (!configuration.folder(workspaceFolder).searchSubfoldersForPackages) {
            return;
        }

        await vscode.workspace.fs.readDirectory(folder).then(async entries => {
            for (const entry of entries) {
                if (
                    entry[1] === vscode.FileType.Directory &&
                    entry[0][0] !== "." &&
                    entry[0] !== "Packages"
                ) {
                    await this.searchForPackages(
                        vscode.Uri.joinPath(folder, entry[0]),
                        workspaceFolder
                    );
                }
            }
        });
    }

    public async addPackageFolder(
        folder: vscode.Uri,
        workspaceFolder: vscode.WorkspaceFolder
    ): Promise<FolderContext> {
        // find context with root folder
        const index = this.folders.findIndex(context => context.folder.fsPath === folder.fsPath);
        if (index !== -1) {
            console.error(`Adding package folder ${folder} twice`);
            return this.folders[index];
        }
        const folderContext = await FolderContext.create(folder, workspaceFolder, this);
        this.folders.push(folderContext);

        await this.fireEvent(folderContext, FolderEvent.add);

        return folderContext;
    }

    /**
     * called when a folder is removed from workspace
     * @param folder folder being removed
     */
    async removeWorkspaceFolder(workspaceFolder: vscode.WorkspaceFolder) {
        this.folders.forEach(async folder => {
            if (folder.workspaceFolder !== workspaceFolder) {
                return;
            }
            // if current folder is this folder send unfocus event by setting
            // current folder to undefined
            if (this.currentFolder === folder) {
                this.focusFolder(null);
            }
            // run observer functions in reverse order when removing
            const observersReversed = [...this.observers];
            observersReversed.reverse();
            for (const observer of observersReversed) {
                await observer(folder, FolderEvent.remove, this);
            }
            folder.dispose();
        });
        this.folders = this.folders.filter(folder => folder.workspaceFolder !== workspaceFolder);
    }

    /**
     * Add workspace folder event observer
     * @param fn observer function to be called when event occurs
     * @returns disposable object
     */
    observeFolders(fn: WorkspaceFoldersObserver): vscode.Disposable {
        this.observers.add(fn);
        return { dispose: () => this.observers.delete(fn) };
    }

    /**
     * Add swift file event observer
     * @param fn observer function to be called when event occurs
     * @returns disposable object
     */
    observeSwiftFiles(fn: SwiftFileObserver): vscode.Disposable {
        this.swiftFileObservers.add(fn);
        return { dispose: () => this.swiftFileObservers.delete(fn) };
    }

    /** find LLDB version and setup path in CodeLLDB */
    async setLLDBVersion() {
        // check we are using CodeLLDB
        if (DebugAdapter.adapterName !== "lldb") {
            return;
        }
        const libPathResult = await getLLDBLibPath(this.toolchain);
        if (!libPathResult.success) {
            // if failure message is undefined then fail silently
            if (!libPathResult.failure) {
                return;
            }
            const errorMessage = `Error: ${getErrorDescription(libPathResult.failure)}`;
            vscode.window.showErrorMessage(
                `Failed to setup CodeLLDB for debugging of Swift code. Debugging may produce unexpected results. ${errorMessage}`
            );
            this.outputChannel.log(`Failed to setup CodeLLDB: ${errorMessage}`);
            return;
        }

        const libPath = libPathResult.success;
        const lldbConfig = vscode.workspace.getConfiguration("lldb");
        const configLLDBPath = lldbConfig.get<string>("library");
        const expressions = lldbConfig.get<string>("launch.expressions");
        if (configLLDBPath === libPath && expressions === "native") {
            return;
        }

        // show dialog for setting up LLDB
        vscode.window
            .showInformationMessage(
                "The Swift extension needs to update some CodeLLDB settings to enable debugging features. Do you want to set this up in your global settings or the workspace settings?",
                "Global",
                "Workspace",
                "Cancel"
            )
            .then(result => {
                switch (result) {
                    case "Global":
                        lldbConfig.update("library", libPath, vscode.ConfigurationTarget.Global);
                        lldbConfig.update(
                            "launch.expressions",
                            "native",
                            vscode.ConfigurationTarget.Global
                        );
                        // clear workspace setting
                        lldbConfig.update(
                            "library",
                            undefined,
                            vscode.ConfigurationTarget.Workspace
                        );
                        // clear workspace setting
                        lldbConfig.update(
                            "launch.expressions",
                            undefined,
                            vscode.ConfigurationTarget.Workspace
                        );
                        break;
                    case "Workspace":
                        lldbConfig.update("library", libPath, vscode.ConfigurationTarget.Workspace);
                        lldbConfig.update(
                            "launch.expressions",
                            "native",
                            vscode.ConfigurationTarget.Workspace
                        );
                        break;
                }
            });
    }

    /** set focus based on the file a TextEditor is editing */
    async focusTextEditor(editor?: vscode.TextEditor) {
        await this.focusUri(editor?.document.uri);
    }

    async focusUri(uri?: vscode.Uri) {
        this.currentDocument = uri ?? null;
        this.updateContextKeysForFile();
        if (this.currentDocument?.scheme === "file") {
            await this.focusPackageUri(this.currentDocument);
        }
    }

    /** set focus based on the file */
    async focusPackageUri(uri: vscode.Uri) {
        const packageFolder = await this.getPackageFolder(uri);
        if (packageFolder instanceof FolderContext) {
            await this.focusFolder(packageFolder);
            // clear last focus uri as we have set focus for a folder that has already loaded
            this.lastFocusUri = undefined;
        } else if (packageFolder instanceof vscode.Uri) {
            if (this.initialisationFinished === false) {
                // If a package takes a long time to load during initialisation, a focus event
                // can occur prior to the package being fully loaded. At this point because the
                // folder for that package isn't setup it will attempt to add the package again.
                // To avoid this if we are still initialising we store the last uri to get focus
                // and once the initialisation is complete we call focusUri again from the function
                // initialisationComplete.
                this.lastFocusUri = uri;
            } else {
                const workspaceFolder = vscode.workspace.getWorkspaceFolder(packageFolder);
                if (!workspaceFolder) {
                    return;
                }
                await this.unfocusCurrentFolder();
                const folderContext = await this.addPackageFolder(packageFolder, workspaceFolder);
                await this.focusFolder(folderContext);
            }
        } else {
            await this.focusFolder(null);
        }
    }

    private initialisationComplete() {
        this.initialisationFinished = true;
        if (this.lastFocusUri) {
            this.focusUri(this.lastFocusUri);
            this.lastFocusUri = undefined;
        }
    }

    /** return workspace folder from text editor */
    private getWorkspaceFolder(url: vscode.Uri): vscode.WorkspaceFolder | undefined {
        return vscode.workspace.getWorkspaceFolder(url);
    }

    /** return workspace folder from text editor */
    private getActiveWorkspaceFolder(
        editor?: vscode.TextEditor
    ): vscode.WorkspaceFolder | undefined {
        if (!editor || !editor.document) {
            return;
        }
        return vscode.workspace.getWorkspaceFolder(editor.document.uri);
    }

    /** Return Package folder for url.
     *
     * First the functions checks in the currently loaded folders to see if it exists inside
     * one of those. If not then it searches up the tree to find the uppermost folder in the
     * workspace that contains a Package.swift
     */
    private async getPackageFolder(
        url: vscode.Uri
    ): Promise<FolderContext | vscode.Uri | undefined> {
        // is editor document in any of the current FolderContexts
        const folder = this.folders.find(context => {
            return isPathInsidePath(url.fsPath, context.folder.fsPath);
        });
        if (folder) {
            return folder;
        }

        // if not search directory tree for 'Package.swift' files
        const workspaceFolder = this.getWorkspaceFolder(url);
        if (!workspaceFolder) {
            return;
        }
        const workspacePath = workspaceFolder.uri.fsPath;
        let packagePath: string | undefined = undefined;
        let currentFolder = path.dirname(url.fsPath);
        // does Package.swift exist in this folder
        if (await this.isValidWorkspaceFolder(currentFolder)) {
            packagePath = currentFolder;
        }
        // does Package.swift exist in any parent folders up to the root of the
        // workspace
        while (currentFolder !== workspacePath) {
            currentFolder = path.dirname(currentFolder);
            if (await this.isValidWorkspaceFolder(currentFolder)) {
                packagePath = currentFolder;
            }
        }

        if (packagePath) {
            return vscode.Uri.file(packagePath);
        } else {
            return;
        }
    }

    /**
     * Return if folder is considered a valid root folder ie does it contain a SwiftPM
     * Package.swift or a CMake compile_commands.json
     */
    async isValidWorkspaceFolder(folder: string): Promise<boolean> {
        return (
            ((await pathExists(folder, "Package.swift")) &&
                !configuration.disableSwiftPMIntegration) ||
            (await pathExists(folder, "compile_commands.json"))
        );
    }

    /** send unfocus event to current focussed folder and clear current folder */
    private async unfocusCurrentFolder() {
        // send unfocus event for previous folder observers
        if (this.currentFolder !== undefined) {
            await this.fireEvent(this.currentFolder, FolderEvent.unfocus);
        }
        this.currentFolder = undefined;
    }

    private needToAutoGenerateLaunchConfig() {
        let autoGenerate = false;
        this.folders.forEach(folder => {
            const requiresAutoGenerate =
                configuration.folder(folder.workspaceFolder).autoGenerateLaunchConfigurations &&
                folder.swiftPackage.executableProducts.length > 0;
            autoGenerate = autoGenerate || requiresAutoGenerate;
        });
        return autoGenerate;
    }

    private observers: Set<WorkspaceFoldersObserver> = new Set();
    private swiftFileObservers: Set<SwiftFileObserver> = new Set();
}

/** Workspace Folder events */
export enum FolderEvent {
    // Package folder has been added
    add = "add",
    // Package folder has been removed
    remove = "remove",
    // Workspace folder has gained focus via a file inside the folder becoming the actively edited file
    focus = "focus",
    // Workspace folder loses focus because another workspace folder gained it
    unfocus = "unfocus",
    // Package.swift has been updated
    packageUpdated = "packageUpdated",
    // Package.resolved has been updated
    resolvedUpdated = "resolvedUpdated",
}

/** Workspace Folder observer function */
export type WorkspaceFoldersObserver = (
    folder: FolderContext | null,
    operation: FolderEvent,
    workspace: WorkspaceContext
) => unknown;

/** File events */
export enum FileEvent {
    // File has been created
    created = "created",
    // File has been changed
    changed = "changed",
    // File was deleted
    deleted = "deleted",
}

/** Swift File observer function */
export type SwiftFileObserver = (uri: vscode.Uri, event: FileEvent) => unknown;<|MERGE_RESOLUTION|>--- conflicted
+++ resolved
@@ -49,12 +49,7 @@
     public buildStatus: SwiftBuildStatus;
     public languageClientManager: LanguageClientManager;
     public tasks: TaskManager;
-<<<<<<< HEAD
     public subscriptions: vscode.Disposable[];
-    public testCoverageDocumentProvider: TestCoverageReportProvider;
-=======
-    public subscriptions: { dispose(): unknown }[];
->>>>>>> 90f76418
     public commentCompletionProvider: CommentCompletionProviders;
     private lastFocusUri: vscode.Uri | undefined;
     private initialisationFinished = false;
@@ -70,13 +65,6 @@
         this.tasks = new TaskManager(this);
         this.currentDocument = null;
         this.commentCompletionProvider = new CommentCompletionProviders();
-<<<<<<< HEAD
-        this.testCoverageRenderer = new TestCoverageRenderer(this);
-=======
-        contextKeys.createNewProjectAvailable = toolchain.swiftVersion.isGreaterThanOrEqual(
-            new Version(5, 8, 0)
-        );
->>>>>>> 90f76418
 
         const onChangeConfig = vscode.workspace.onDidChangeConfiguration(async event => {
             // on runtime path config change, regenerate launch.json
