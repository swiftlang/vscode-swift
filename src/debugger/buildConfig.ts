//===----------------------------------------------------------------------===//
//
// This source file is part of the VS Code Swift open source project
//
// Copyright (c) 2024 the VS Code Swift project authors
// Licensed under Apache License v2.0
//
// See LICENSE.txt for license information
// See CONTRIBUTORS.txt for the list of VS Code Swift project authors
//
// SPDX-License-Identifier: Apache-2.0
//
//===----------------------------------------------------------------------===//

import * as os from "os";
import * as path from "path";
import * as vscode from "vscode";
import configuration from "../configuration";
import { FolderContext } from "../FolderContext";
import { BuildFlags } from "../toolchain/BuildFlags";
import { regexEscapedString, swiftRuntimeEnv } from "../utilities/utilities";
import { DebugAdapter } from "./debugAdapter";
import { TargetType } from "../SwiftPackage";
import { Version } from "../utilities/version";
import { TestKind, TestLibrary } from "../TestExplorer/TestRunner";
import { buildOptions } from "../tasks/SwiftTaskProvider";

/**
 * Creates `vscode.DebugConfiguration`s for different combinations of
 * testing library, test kind and platform. Use the static `swiftTestingConfig`
 * and `xcTestConfig` functions to create
 */
export class TestingDebugConfigurationFactory {
    public static swiftTestingConfig(
        ctx: FolderContext,
        fifoPipePath: string,
        testKind: TestKind,
        testList: string[],
        expandEnvVariables = false
    ): vscode.DebugConfiguration | null {
        return new TestingDebugConfigurationFactory(
            ctx,
            fifoPipePath,
            testKind,
            TestLibrary.swiftTesting,
            testList,
            expandEnvVariables
        ).build();
    }

    public static xcTestConfig(
        ctx: FolderContext,
        testKind: TestKind,
        testList: string[],
        expandEnvVariables = false
    ): vscode.DebugConfiguration | null {
        return new TestingDebugConfigurationFactory(
            ctx,
            "",
            testKind,
            TestLibrary.xctest,
            testList,
            expandEnvVariables
        ).build();
    }

    private constructor(
        private ctx: FolderContext,
        private fifoPipePath: string,
        private testKind: TestKind,
        private testLibrary: TestLibrary,
        private testList: string[],
        private expandEnvVariables = false
    ) {}

    /**
     * Builds a `vscode.DebugConfiguration` for running tests based on four main criteria:
     *
     * - Platform
     * - Toolchain
     * - Test Kind (coverage, debugging)
     * - Test Library (XCTest, swift-testing)
     */
    private build(): vscode.DebugConfiguration | null {
        if (!this.hasTestTarget) {
            return null;
        }

        switch (process.platform) {
            case "win32":
                return this.buildWindowsConfig();
            case "darwin":
                return this.buildDarwinConfg();
            default:
                return this.buildLinuxConfig();
        }
    }

    /* eslint-disable no-case-declarations */
    private buildLinuxConfig(): vscode.DebugConfiguration | null {
        if (this.testKind === TestKind.debug && this.testLibrary === TestLibrary.xctest) {
            return {
                ...this.baseConfig,
                program: this.xcTestOutputPath,
                args: this.addAdditionalArgs(this.testList),
                env: {
                    ...swiftRuntimeEnv(),
                    ...configuration.folder(this.ctx.workspaceFolder).testEnvironmentVariables,
                    SWIFT_TESTING_ENABLED: "0",
                },
            };
        } else {
            return this.buildDarwinConfg();
        }
    }

    private buildDarwinConfg(): vscode.DebugConfiguration | null {
        switch (this.testLibrary) {
            case TestLibrary.swiftTesting:
                switch (this.testKind) {
                    case TestKind.debug:
                        // In the debug case we need to build the .swift-testing executable and then
                        // launch it with LLDB instead of going through `swift test`.
                        const { folder } = getFolderAndNameSuffix(
                            this.ctx,
                            this.expandEnvVariables
                        );
                        const buildDirectory = BuildFlags.buildDirectoryFromWorkspacePath(
                            folder,
                            true
                        );
                        const toolchain = this.ctx.workspaceContext.toolchain;
                        const libraryPath = toolchain.swiftTestingLibraryPath();
                        const frameworkPath = toolchain.swiftTestingFrameworkPath();
                        const result = {
                            ...this.baseConfig,
                            program: path.join(
                                buildDirectory,
                                "debug",
                                `${this.ctx.swiftPackage.name}PackageTests.swift-testing`
                            ),
                            args: this.addAdditionalArgs(
                                this.addTestsToArgs(this.addSwiftTestingFlagsArgs([]))
                            ),
                            env: {
                                ...this.testEnv,
                                ...this.sanitizerRuntimeEnvironment,
                                DYLD_FRAMEWORK_PATH: frameworkPath,
                                DYLD_LIBRARY_PATH: libraryPath,
                                SWT_SF_SYMBOLS_ENABLED: "0",
                            },
                        };
                        return result;
                    default:
                        let args = this.addSwiftTestingFlagsArgs([
                            "test",
                            ...(this.testKind === TestKind.coverage
                                ? ["--enable-code-coverage"]
                                : []),
                        ]);

                        if (this.swiftVersionGreaterOrEqual(6, 0, 0)) {
                            args = [...args, "--disable-xctest"];
                        }

                        return {
                            ...this.baseConfig,
                            program: this.swiftProgramPath,
                            args: this.addAdditionalArgs(this.addTestsToArgs(args)),
                            env: {
                                ...this.testEnv,
                                ...this.sanitizerRuntimeEnvironment,
                                SWT_SF_SYMBOLS_ENABLED: "0",
                            },
                            // For coverage we need to rebuild so do the build/test all in one step,
                            // otherwise we do a build, then test, to give better progress.
                            preLaunchTask:
                                this.testKind === TestKind.coverage
                                    ? undefined
                                    : this.baseConfig.preLaunchTask,
                        };
                }
            case TestLibrary.xctest:
                switch (this.testKind) {
                    case TestKind.debug:
                        const xcTestPath = this.ctx.workspaceContext.toolchain.xcTestPath;
                        // On macOS, find the path to xctest
                        // and point it at the .xctest bundle from the configured build directory.
                        if (xcTestPath === undefined) {
                            return null;
                        }

                        return {
                            ...this.baseConfig,
                            program: path.join(xcTestPath, "xctest"),
<<<<<<< HEAD
                            args: this.addAdditionalArgs(
                                this.addXCTestExutableTestsToArgs([this.xcTestOutputPath])
                            ),
=======
                            args: this.addXCTestExecutableTestsToArgs([this.xcTestOutputPath]),
>>>>>>> bc3d3d79
                            env: {
                                ...this.testEnv,
                                ...this.sanitizerRuntimeEnvironment,
                                SWIFT_TESTING_ENABLED: "0",
                            },
                        };
                    default:
                        const swiftVersion = this.ctx.workspaceContext.toolchain.swiftVersion;
                        if (
                            swiftVersion.isLessThan(new Version(5, 7, 0)) &&
                            swiftVersion.isGreaterThanOrEqual(new Version(5, 6, 0)) &&
                            process.platform === "darwin"
                        ) {
                            // if debugging on macOS with Swift 5.6 we need to create a custom launch
                            // configuration so we can set the system architecture
                            return this.createDarwin56TestConfiguration();
                        }

                        let xcTestArgs = [
                            "test",
                            ...(this.testKind === TestKind.coverage
                                ? ["--enable-code-coverage"]
                                : []),
                        ];
                        if (this.swiftVersionGreaterOrEqual(6, 0, 0)) {
                            xcTestArgs = [
                                ...xcTestArgs,
                                "--enable-xctest",
                                "--disable-experimental-swift-testing",
                            ];
                        }

                        if (this.testKind === TestKind.parallel) {
                            xcTestArgs = [...xcTestArgs, "--parallel"];
                        }

                        return {
                            ...this.baseConfig,
                            program: this.swiftProgramPath,
                            args: this.addAdditionalArgs(this.addTestsToArgs(xcTestArgs)),
                            env: {
                                ...this.testEnv,
                                ...this.sanitizerRuntimeEnvironment,
                                SWT_SF_SYMBOLS_ENABLED: "0",
                            },
                            // For coverage we need to rebuild so do the build/test all in one step,
                            // otherwise we do a build, then test, to give better progress.
                            preLaunchTask:
                                this.testKind === TestKind.coverage
                                    ? undefined
                                    : this.baseConfig.preLaunchTask,
                        };
                }
        }
    }

    private buildWindowsConfig(): vscode.DebugConfiguration | null {
        switch (this.testLibrary) {
            case TestLibrary.swiftTesting:
                // TODO: This is untested until rdar://128092675 is available in a windows SDK.
                return this.buildDarwinConfg();
            case TestLibrary.xctest:
                return this.buildDarwinConfg();
        }
    }
    /* eslint-enable no-case-declarations */

    /**
     * Return custom Darwin test configuration that works with Swift 5.6
     **/
    private createDarwin56TestConfiguration(): vscode.DebugConfiguration | null {
        if (this.ctx.swiftPackage.getTargets(TargetType.test).length === 0) {
            return null;
        }

        let testFilterArg: string;
        const testList = this.testList.join(",");
        if (testList.length > 0) {
            testFilterArg = `-XCTest ${testList}`;
        } else {
            testFilterArg = "";
        }

        const { folder, nameSuffix } = getFolderAndNameSuffix(this.ctx, true);
        // On macOS, find the path to xctest
        // and point it at the .xctest bundle from the configured build directory.
        const xctestPath = this.ctx.workspaceContext.toolchain.xcTestPath;
        if (xctestPath === undefined) {
            return null;
        }
        let arch: string;
        switch (os.arch()) {
            case "x64":
                arch = "x86_64";
                break;
            case "arm64":
                arch = "arm64e";
                break;
            default:
                return null;
        }
        const sanitizer = this.ctx.workspaceContext.toolchain.sanitizer(configuration.sanitizer);
        const envCommands = Object.entries({
            ...swiftRuntimeEnv(),
            ...configuration.folder(this.ctx.workspaceFolder).testEnvironmentVariables,
            ...sanitizer?.runtimeEnvironment,
        }).map(([key, value]) => `settings set target.env-vars ${key}="${value}"`);

        return {
            type: DebugAdapter.adapterName,
            request: "custom",
            sourceLanguages: ["swift"],
            name: `Test ${this.ctx.swiftPackage.name}`,
            targetCreateCommands: [`file -a ${arch} ${xctestPath}/xctest`],
            processCreateCommands: [
                ...envCommands,
                `process launch -w ${folder} -- ${testFilterArg} ${this.xcTestOutputPath}`,
            ],
            preLaunchTask: `swift: Build All${nameSuffix}`,
        };
    }

    private addSwiftTestingFlagsArgs(args: string[]): string[] {
        return [
            ...args,
            "--enable-experimental-swift-testing",
            "--experimental-event-stream-version",
            "0",
            "--experimental-event-stream-output",
            this.fifoPipePath,
        ];
    }

    private addTestsToArgs(args: string[]): string[] {
        return [...args, ...this.testList.flatMap(arg => ["--filter", regexEscapedString(arg)])];
    }

    private addXCTestExecutableTestsToArgs(args: string[]): string[] {
        if (args.length === 0) {
            return args;
        }
        return ["-XCTest", this.testList.join(","), ...args];
    }

    private addAdditionalArgs(args: string[]): string[] {
        return [
            ...args,
            ...buildOptions(this.ctx.workspaceContext.toolchain, this.testKind === TestKind.debug),
        ];
    }

    private swiftVersionGreaterOrEqual(major: number, minor: number, patch: number): boolean {
        return this.ctx.workspaceContext.swiftVersion.isGreaterThanOrEqual(
            new Version(major, minor, patch)
        );
    }

    private get swiftProgramPath(): string {
        return this.ctx.workspaceContext.toolchain.getToolchainExecutable("swift");
    }

    private get buildDirectory(): string {
        const { folder } = getFolderAndNameSuffix(this.ctx, this.expandEnvVariables);
        return BuildFlags.buildDirectoryFromWorkspacePath(folder, true);
    }

    private get xcTestOutputPath(): string {
        return path.join(
            this.buildDirectory,
            "debug",
            this.ctx.swiftPackage.name + "PackageTests.xctest"
        );
    }

    private get sanitizerRuntimeEnvironment() {
        return this.ctx.workspaceContext.toolchain.sanitizer(configuration.sanitizer)
            ?.runtimeEnvironment;
    }

    private get testEnv() {
        return {
            ...swiftRuntimeEnv(),
            ...configuration.folder(this.ctx.workspaceFolder).testEnvironmentVariables,
        };
    }

    private get baseConfig() {
        const { folder, nameSuffix } = getFolderAndNameSuffix(this.ctx, this.expandEnvVariables);
        return {
            type: DebugAdapter.adapterName,
            request: "launch",
            sourceLanguages: ["swift"],
            name: `Test ${this.ctx.swiftPackage.name}`,
            cwd: folder,
            args: [],
            preLaunchTask: `swift: Build All${nameSuffix}`,
            terminal: "console",
        };
    }

    private get hasTestTarget(): boolean {
        return this.ctx.swiftPackage.getTargets(TargetType.test).length > 0;
    }
}

export function getFolderAndNameSuffix(
    ctx: FolderContext,
    expandEnvVariables = false
): { folder: string; nameSuffix: string } {
    const workspaceFolder = expandEnvVariables
        ? ctx.workspaceFolder.uri.fsPath
        : `\${workspaceFolder:${ctx.workspaceFolder.name}}`;
    let folder: string;
    let nameSuffix: string;
    if (ctx.relativePath.length === 0) {
        folder = workspaceFolder;
        nameSuffix = "";
    } else {
        folder = path.join(workspaceFolder, ctx.relativePath);
        nameSuffix = ` (${ctx.relativePath})`;
    }
    return { folder: folder, nameSuffix: nameSuffix };
}<|MERGE_RESOLUTION|>--- conflicted
+++ resolved
@@ -193,13 +193,9 @@
                         return {
                             ...this.baseConfig,
                             program: path.join(xcTestPath, "xctest"),
-<<<<<<< HEAD
                             args: this.addAdditionalArgs(
-                                this.addXCTestExutableTestsToArgs([this.xcTestOutputPath])
+                                this.addXCTestExecutableTestsToArgs([this.xcTestOutputPath])
                             ),
-=======
-                            args: this.addXCTestExecutableTestsToArgs([this.xcTestOutputPath]),
->>>>>>> bc3d3d79
                             env: {
                                 ...this.testEnv,
                                 ...this.sanitizerRuntimeEnvironment,
