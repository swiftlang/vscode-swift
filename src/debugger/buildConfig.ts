//===----------------------------------------------------------------------===//
//
// This source file is part of the VS Code Swift open source project
//
// Copyright (c) 2024 the VS Code Swift project authors
// Licensed under Apache License v2.0
//
// See LICENSE.txt for license information
// See CONTRIBUTORS.txt for the list of VS Code Swift project authors
//
// SPDX-License-Identifier: Apache-2.0
//
//===----------------------------------------------------------------------===//

import * as os from "os";
import * as path from "path";
import * as vscode from "vscode";
import * as fs from "fs/promises";
import configuration from "../configuration";
import { FolderContext } from "../FolderContext";
import { BuildFlags } from "../toolchain/BuildFlags";
import { regexEscapedString, swiftRuntimeEnv } from "../utilities/utilities";
import { DebugAdapter } from "./debugAdapter";
import { TargetType } from "../SwiftPackage";
import { Version } from "../utilities/version";
import { TestLibrary } from "../TestExplorer/TestRunner";
import { TestKind, isDebugging, isRelease } from "../TestExplorer/TestKind";
import { buildOptions } from "../tasks/SwiftTaskProvider";

export class BuildConfigurationFactory {
    public static buildAll(
        ctx: FolderContext,
        isTestBuild: boolean,
        isRelease: boolean
    ): vscode.DebugConfiguration {
        return new BuildConfigurationFactory(ctx, isTestBuild, isRelease).build();
    }

    private constructor(
        private ctx: FolderContext,
        private isTestBuild: boolean,
        private isRelease: boolean
    ) {}

    private build(): vscode.DebugConfiguration {
        let additionalArgs = buildOptions(this.ctx.workspaceContext.toolchain);
        if (this.ctx.swiftPackage.getTargets(TargetType.test).length > 0) {
            additionalArgs.push(...this.testDiscoveryFlag(this.ctx));
        }

        if (this.isRelease) {
            additionalArgs = [...additionalArgs, "-c", "release"];
        }

        // don't build tests for iOS etc as they don't compile
        if (this.ctx.workspaceContext.toolchain.buildFlags.getDarwinTarget() === undefined) {
            additionalArgs = ["--build-tests", ...additionalArgs];
            if (this.isRelease) {
                additionalArgs = [...additionalArgs, "-Xswiftc", "-enable-testing"];
            }
            if (this.isTestBuild) {
                additionalArgs = [
                    ...additionalArgs,
                    ...configuration.folder(this.ctx.workspaceFolder).additionalTestArguments,
                ];
            }
        }

        return {
            ...this.baseConfig,
            program: "swift",
            args: ["build", ...additionalArgs],
            env: {},
        };
    }

    /** flag for enabling test discovery */
    private testDiscoveryFlag(ctx: FolderContext): string[] {
        // Test discovery is only available in SwiftPM 5.1 and later.
        if (ctx.workspaceContext.swiftVersion.isLessThan(new Version(5, 1, 0))) {
            return [];
        }
        // Test discovery is always enabled on Darwin.
        if (process.platform !== "darwin") {
            const hasLinuxMain = ctx.linuxMain.exists;
            const testDiscoveryByDefault = ctx.workspaceContext.swiftVersion.isGreaterThanOrEqual(
                new Version(5, 4, 0)
            );
            if (hasLinuxMain || !testDiscoveryByDefault) {
                return ["--enable-test-discovery"];
            }
        }
        return [];
    }

    private get baseConfig() {
        return getBaseConfig(this.ctx, true);
    }
}

/**
 * Creates `vscode.DebugConfiguration`s for different combinations of
 * testing library, test kind and platform. Use the static `swiftTestingConfig`
 * and `xcTestConfig` functions to create
 */
export class TestingConfigurationFactory {
    public static async swiftTestingConfig(
        ctx: FolderContext,
        fifoPipePath: string,
        testKind: TestKind,
        testList: string[],
        expandEnvVariables = false
    ): Promise<vscode.DebugConfiguration | null> {
        return new TestingConfigurationFactory(
            ctx,
            fifoPipePath,
            testKind,
            TestLibrary.swiftTesting,
            testList,
            expandEnvVariables
        ).build();
    }

    public static async xcTestConfig(
        ctx: FolderContext,
        testKind: TestKind,
        testList: string[],
        expandEnvVariables = false
    ): Promise<vscode.DebugConfiguration | null> {
        return new TestingConfigurationFactory(
            ctx,
            "",
            testKind,
            TestLibrary.xctest,
            testList,
            expandEnvVariables
        ).build();
    }

    public static async testExecutableOutputPath(
        ctx: FolderContext,
        testKind: TestKind,
        testLibrary: TestLibrary
    ): Promise<string> {
        return new TestingConfigurationFactory(
            ctx,
            "",
            testKind,
            testLibrary,
            [],
            true
        ).testExecutableOutputPath();
    }

    private constructor(
        private ctx: FolderContext,
        private fifoPipePath: string,
        private testKind: TestKind,
        private testLibrary: TestLibrary,
        private testList: string[],
        private expandEnvVariables = false
    ) {}

    /**
     * Builds a `vscode.DebugConfiguration` for running tests based on four main criteria:
     *
     * - Platform
     * - Toolchain
     * - Test Kind (coverage, debugging)
     * - Test Library (XCTest, swift-testing)
     */
    private async build(): Promise<vscode.DebugConfiguration | null> {
        if (!this.hasTestTarget) {
            return null;
        }

        switch (process.platform) {
            case "darwin":
                return this.buildDarwinConfig();
            case "win32":
                return this.buildWindowsConfig();
            default:
                return this.buildLinuxConfig();
        }
    }

    /* eslint-disable no-case-declarations */
    private async buildWindowsConfig(): Promise<vscode.DebugConfiguration | null> {
        if (isDebugging(this.testKind)) {
            const testEnv = {
                ...swiftRuntimeEnv(),
                ...configuration.folder(this.ctx.workspaceFolder).testEnvironmentVariables,
            };
            // On Windows, add XCTest.dll to the Path
            // and run the .xctest executable from the .build directory.
            const runtimePath = this.ctx.workspaceContext.toolchain.runtimePath;
            const xcTestPath = this.ctx.workspaceContext.toolchain.xcTestPath;
            if (xcTestPath && xcTestPath !== runtimePath) {
                testEnv.Path = `${xcTestPath};${testEnv.Path ?? process.env.Path}`;
            }

            return {
                ...this.baseConfig,
                program: await this.testExecutableOutputPath(),
                args: await this.debuggingTestExecutableArgs(),
                env: testEnv,
            };
        } else {
            return this.buildDarwinConfig();
        }
    }

    /* eslint-disable no-case-declarations */
    private async buildLinuxConfig(): Promise<vscode.DebugConfiguration | null> {
        if (isDebugging(this.testKind) && this.testLibrary === TestLibrary.xctest) {
            return {
                ...this.baseConfig,
                program: await this.testExecutableOutputPath(),
                args: await this.debuggingTestExecutableArgs(),
                env: {
                    ...swiftRuntimeEnv(),
                    ...configuration.folder(this.ctx.workspaceFolder).testEnvironmentVariables,
                },
            };
        } else {
            return await this.buildDarwinConfig();
        }
    }

    private async buildDarwinConfig(): Promise<vscode.DebugConfiguration | null> {
        switch (this.testLibrary) {
            case TestLibrary.swiftTesting:
                switch (this.testKind) {
                    case TestKind.debugRelease:
                    case TestKind.debug:
                        // In the debug case we need to build the testing executable and then
                        // launch it with LLDB instead of going through `swift test`.
                        const toolchain = this.ctx.workspaceContext.toolchain;
                        const libraryPath = toolchain.swiftTestingLibraryPath();
                        const frameworkPath = toolchain.swiftTestingFrameworkPath();
                        const swiftPMTestingHelperPath = toolchain.swiftPMTestingHelperPath;

                        // Toolchains that contain https://github.com/swiftlang/swift-package-manager/commit/844bd137070dcd18d0f46dd95885ef7907ea0697
                        // produce a single testing binary for both xctest and swift-testing (called <ProductName>.xctest).
                        // We can continue to invoke it with the xctest utility, but to run swift-testing tests
                        // we need to invoke then using the swiftpm-testing-helper utility. If this helper utility exists
                        // then we know we're working with a unified binary.
                        if (swiftPMTestingHelperPath) {
                            const result = {
                                ...this.baseConfig,
                                program: swiftPMTestingHelperPath,
                                args: this.addBuildOptionsToArgs(
                                    this.addTestsToArgs(
                                        this.addSwiftTestingFlagsArgs([
                                            "--test-bundle-path",
                                            this.unifiedTestingOutputPath(),
                                            "--testing-library",
                                            "swift-testing",
                                        ])
                                    )
                                ),
                                env: {
                                    ...this.testEnv,
                                    ...this.sanitizerRuntimeEnvironment,
                                    DYLD_FRAMEWORK_PATH: frameworkPath,
                                    DYLD_LIBRARY_PATH: libraryPath,
                                    SWT_SF_SYMBOLS_ENABLED: "0",
                                },
                            };
                            return result;
                        }

                        const result = {
                            ...this.baseConfig,
                            program: await this.testExecutableOutputPath(),
                            args: await this.debuggingTestExecutableArgs(),
                            env: {
                                ...this.testEnv,
                                ...this.sanitizerRuntimeEnvironment,
                                DYLD_FRAMEWORK_PATH: frameworkPath,
                                DYLD_LIBRARY_PATH: libraryPath,
                                SWT_SF_SYMBOLS_ENABLED: "0",
                            },
                        };
                        return result;
                    default:
                        let args = this.addSwiftTestingFlagsArgs([
                            "test",
                            ...(this.testKind === TestKind.coverage
                                ? ["--enable-code-coverage"]
                                : []),
                        ]);

                        if (this.swiftVersionGreaterOrEqual(6, 0, 0)) {
                            args = [...args, "--disable-xctest"];
                        }

                        return {
                            ...this.baseConfig,
                            program: this.swiftProgramPath,
                            args: this.addBuildOptionsToArgs(this.addTestsToArgs(args)),
                            env: {
                                ...this.testEnv,
                                ...this.sanitizerRuntimeEnvironment,
                                SWT_SF_SYMBOLS_ENABLED: "0",
                            },
                            // For coverage we need to rebuild so do the build/test all in one step,
                            // otherwise we do a build, then test, to give better progress.
                            preLaunchTask:
                                this.testKind === TestKind.coverage
                                    ? undefined
                                    : this.baseConfig.preLaunchTask,
                        };
                }
            case TestLibrary.xctest:
                switch (this.testKind) {
                    case TestKind.debugRelease:
                    case TestKind.debug:
                        const xcTestPath = this.ctx.workspaceContext.toolchain.xcTestPath;
                        // On macOS, find the path to xctest
                        // and point it at the .xctest bundle from the configured build directory.
                        if (xcTestPath === undefined) {
                            return null;
                        }
                        return {
                            ...this.baseConfig,
                            program: path.join(xcTestPath, "xctest"),
                            args: this.addXCTestExecutableTestsToArgs([this.xcTestOutputPath()]),
                            env: {
                                ...this.testEnv,
                                ...this.sanitizerRuntimeEnvironment,
                                SWIFT_TESTING_ENABLED: "0",
                            },
                        };
                    default:
                        const swiftVersion = this.ctx.workspaceContext.toolchain.swiftVersion;
                        if (
                            swiftVersion.isLessThan(new Version(5, 7, 0)) &&
                            swiftVersion.isGreaterThanOrEqual(new Version(5, 6, 0)) &&
                            process.platform === "darwin"
                        ) {
                            // if debugging on macOS with Swift 5.6 we need to create a custom launch
                            // configuration so we can set the system architecture
                            return this.createDarwin56TestConfiguration();
                        }

                        let xcTestArgs = [
                            "test",
                            ...(this.testKind === TestKind.coverage
                                ? ["--enable-code-coverage"]
                                : []),
                        ];
                        if (this.swiftVersionGreaterOrEqual(6, 0, 0)) {
                            xcTestArgs = [
                                ...xcTestArgs,
                                "--enable-xctest",
                                "--disable-experimental-swift-testing",
                            ];
                        }

                        if (this.testKind === TestKind.parallel) {
                            xcTestArgs = [...xcTestArgs, "--parallel"];
                        }

                        return {
                            ...this.baseConfig,
                            program: this.swiftProgramPath,
                            args: this.addBuildOptionsToArgs(this.addTestsToArgs(xcTestArgs)),
                            env: {
                                ...this.testEnv,
                                ...this.sanitizerRuntimeEnvironment,
                                SWT_SF_SYMBOLS_ENABLED: "0",
                            },
                            // For coverage we need to rebuild so do the build/test all in one step,
                            // otherwise we do a build, then test, to give better progress.
                            preLaunchTask:
                                this.testKind === TestKind.coverage
                                    ? undefined
                                    : this.baseConfig.preLaunchTask,
                        };
                }
        }
    }
    /* eslint-enable no-case-declarations */

    /**
     * Return custom Darwin test configuration that works with Swift 5.6
     **/
    private createDarwin56TestConfiguration(): vscode.DebugConfiguration | null {
        if (this.ctx.swiftPackage.getTargets(TargetType.test).length === 0) {
            return null;
        }

        let testFilterArg: string;
        const testList = this.testList.join(",");
        if (testList.length > 0) {
            testFilterArg = `-XCTest ${testList}`;
        } else {
            testFilterArg = "";
        }

        const { folder, nameSuffix } = getFolderAndNameSuffix(this.ctx, true);
        // On macOS, find the path to xctest
        // and point it at the .xctest bundle from the configured build directory.
        const xctestPath = this.ctx.workspaceContext.toolchain.xcTestPath;
        if (xctestPath === undefined) {
            return null;
        }
        let arch: string;
        switch (os.arch()) {
            case "x64":
                arch = "x86_64";
                break;
            case "arm64":
                arch = "arm64e";
                break;
            default:
                return null;
        }
        const sanitizer = this.ctx.workspaceContext.toolchain.sanitizer(configuration.sanitizer);
        const envCommands = Object.entries({
            ...swiftRuntimeEnv(),
            ...configuration.folder(this.ctx.workspaceFolder).testEnvironmentVariables,
            ...sanitizer?.runtimeEnvironment,
        }).map(([key, value]) => `settings set target.env-vars ${key}="${value}"`);

        return {
            type: DebugAdapter.adapterName,
            request: "custom",
            name: `Test ${this.ctx.swiftPackage.name}`,
            targetCreateCommands: [`file -a ${arch} ${xctestPath}/xctest`],
            processCreateCommands: [
                ...envCommands,
                `process launch -w ${folder} -- ${testFilterArg} ${this.xcTestOutputPath()}`,
            ],
            preLaunchTask: `swift: Build All${nameSuffix}`,
        };
    }

    private addSwiftTestingFlagsArgs(args: string[]): string[] {
        return [
            ...args,
            "--enable-experimental-swift-testing",
            "--experimental-event-stream-version",
            "0",
            "--experimental-event-stream-output",
            this.fifoPipePath,
        ];
    }

    private addTestsToArgs(args: string[]): string[] {
        return [...args, ...this.testList.flatMap(arg => ["--filter", regexEscapedString(arg)])];
    }

    private addXCTestExecutableTestsToArgs(args: string[]): string[] {
        if (args.length === 0) {
            return args;
        }
        return ["-XCTest", this.testList.join(","), ...args];
    }

    private addBuildOptionsToArgs(args: string[]): string[] {
        let result = [
            ...args,
            ...buildOptions(this.ctx.workspaceContext.toolchain, isDebugging(this.testKind)),
        ];
        if (isRelease(this.testKind)) {
            result = [...result, "-c", "release", "-Xswiftc", "-enable-testing"];
        }

        // Add in any user specified test arguments.
        result = [
            ...result,
            ...configuration.folder(this.ctx.workspaceFolder).additionalTestArguments,
        ];

        // `link.exe` doesn't support duplicate weak symbols, and lld-link in an effort to
        // match link.exe also doesn't support them by default. We can use `-lldmingw` to get
        // lld-link to allow duplicate weak symbols, but that also changes its library search
        // path behavior, which could(?) be unintended.
        //
        // On the `next` branch (6.1?) in llvm, the duplicate symbol behavior now has its own flag
        // `-lld-allow-duplicate-weak` (https://github.com/llvm/llvm-project/pull/68077).
        // Once this is available we should use it if possible, as it will suppress the warnings
        // seen with `-lldmingw`.
        //
        // SEE: rdar://129337999
        if (process.platform === "win32" && this.testKind === TestKind.coverage) {
            result = [...result, "-Xlinker", "-lldmingw"];
        }
        return result;
    }

    private swiftVersionGreaterOrEqual(major: number, minor: number, patch: number): boolean {
        return this.ctx.workspaceContext.swiftVersion.isGreaterThanOrEqual(
            new Version(major, minor, patch)
        );
    }

    private get swiftProgramPath(): string {
        return this.ctx.workspaceContext.toolchain.getToolchainExecutable("swift");
    }

    private get buildDirectory(): string {
        const { folder } = getFolderAndNameSuffix(this.ctx, this.expandEnvVariables);
        return BuildFlags.buildDirectoryFromWorkspacePath(folder, true);
    }

    private get artifactFolderForTestKind(): string {
        return isRelease(this.testKind) ? "release" : "debug";
    }

    private xcTestOutputPath(): string {
        return path.join(
            this.buildDirectory,
            this.artifactFolderForTestKind,
            `${this.ctx.swiftPackage.name}PackageTests.xctest`
        );
    }

    private swiftTestingOutputPath(): string {
        return path.join(
            this.buildDirectory,
            this.artifactFolderForTestKind,
            `${this.ctx.swiftPackage.name}PackageTests.swift-testing`
        );
    }

    private buildDescriptionPath(): string {
        return path.join(this.buildDirectory, this.artifactFolderForTestKind, "description.json");
    }

    private async isUnifiedTestingBinary(): Promise<boolean> {
        // Toolchains that contain https://github.com/swiftlang/swift-package-manager/commit/844bd137070dcd18d0f46dd95885ef7907ea0697
        // no longer produce a .swift-testing binary, instead we want to use `unifiedTestingOutputPath`.
        // In order to determine if we're working with a unified binary we need to check if the .swift-testing
        // binary was produced by the latest build. If it was then we are not using a unified binary.

        // TODO: When Swift 6 is released and enough time has passed that we're sure no one is building the .swift-testing
        //       binary anymore this workaround can be removed and `swiftTestingPath` can be returned, and the build config
        //       generation can be made synchronous again.

        try {
            const buildDescriptionStr = await fs.readFile(this.buildDescriptionPath(), "utf-8");
            const buildDescription = JSON.parse(buildDescriptionStr);
            const testProducts = buildDescription.builtTestProducts as { binaryPath: string }[];
            if (!testProducts) {
                return false;
            }
            const testBinaryPaths = testProducts.map(({ binaryPath }) => binaryPath);
            const swiftTestingBinaryRealPath = await fs.realpath(this.swiftTestingOutputPath());
            return !testBinaryPaths.includes(swiftTestingBinaryRealPath);
        } catch {
            // If the .swift-testing binary wasn't produced by the latest build then we assume the
            // swift-testing tests are in the unified binary.
            return true;
        }
    }

    private unifiedTestingOutputPath(): string {
        // The unified binary that contains both swift-testing and XCTests
        // is named the same as the old style .xctest binary. The swiftpm-testing-helper
        // requires the full path to the binary.
        if (process.platform === "darwin") {
            return path.join(
                this.xcTestOutputPath(),
                "Contents",
                "MacOS",
                `${this.ctx.swiftPackage.name}PackageTests`
            );
        } else {
            return this.xcTestOutputPath();
        }
    }

    private async testExecutableOutputPath(): Promise<string> {
        switch (this.testLibrary) {
            case TestLibrary.swiftTesting:
                return (await this.isUnifiedTestingBinary())
                    ? this.unifiedTestingOutputPath()
                    : this.swiftTestingOutputPath();
            case TestLibrary.xctest:
                return this.xcTestOutputPath();
        }
    }

    private async debuggingTestExecutableArgs(): Promise<string[]> {
        switch (this.testLibrary) {
            case TestLibrary.swiftTesting: {
                const isUnifiedBinary = await this.isUnifiedTestingBinary();
                const swiftTestingArgs = isUnifiedBinary
                    ? ["--testing-library", "swift-testing"]
                    : [];

                return this.addBuildOptionsToArgs(
                    this.addTestsToArgs(this.addSwiftTestingFlagsArgs(swiftTestingArgs))
                );
            }
            case TestLibrary.xctest:
                return [this.testList.join(",")];
        }
    }

    private get sanitizerRuntimeEnvironment() {
        return this.ctx.workspaceContext.toolchain.sanitizer(configuration.sanitizer)
            ?.runtimeEnvironment;
    }

    private get testEnv() {
        return {
            ...swiftRuntimeEnv(),
            ...configuration.folder(this.ctx.workspaceFolder).testEnvironmentVariables,
        };
    }

    private get baseConfig() {
<<<<<<< HEAD
        const { folder, nameSuffix } = getFolderAndNameSuffix(this.ctx, this.expandEnvVariables);
        return {
            type: DebugAdapter.adapterName,
            request: "launch",
            name: `Test ${this.ctx.swiftPackage.name}`,
            cwd: folder,
            args: [],
            preLaunchTask: `swift: Build All${nameSuffix}`,
            terminal: "console",
        };
=======
        return getBaseConfig(this.ctx, this.expandEnvVariables);
>>>>>>> ad15f0ea
    }

    private get hasTestTarget(): boolean {
        return this.ctx.swiftPackage.getTargets(TargetType.test).length > 0;
    }
}

function getBaseConfig(ctx: FolderContext, expandEnvVariables: boolean) {
    const { folder, nameSuffix } = getFolderAndNameSuffix(ctx, expandEnvVariables);
    return {
        type: DebugAdapter.adapterName,
        request: "launch",
        sourceLanguages: ["swift"],
        name: `Test ${ctx.swiftPackage.name}`,
        cwd: folder,
        args: [],
        preLaunchTask: `swift: Build All${nameSuffix}`,
        terminal: "console",
    };
}

export function getFolderAndNameSuffix(
    ctx: FolderContext,
    expandEnvVariables = false,
    platform?: "posix" | "win32"
): { folder: string; nameSuffix: string } {
    const nodePath = platform === "posix" ? path.posix : platform === "win32" ? path.win32 : path;
    const workspaceFolder = expandEnvVariables
        ? ctx.workspaceFolder.uri.fsPath
        : `\${workspaceFolder:${ctx.workspaceFolder.name}}`;
    let folder: string;
    let nameSuffix: string;
    if (ctx.relativePath.length === 0) {
        folder = workspaceFolder;
        nameSuffix = "";
    } else {
        folder = nodePath.join(workspaceFolder, ctx.relativePath);
        nameSuffix = ` (${ctx.relativePath})`;
    }
    return { folder: folder, nameSuffix: nameSuffix };
}<|MERGE_RESOLUTION|>--- conflicted
+++ resolved
@@ -614,20 +614,7 @@
     }
 
     private get baseConfig() {
-<<<<<<< HEAD
-        const { folder, nameSuffix } = getFolderAndNameSuffix(this.ctx, this.expandEnvVariables);
-        return {
-            type: DebugAdapter.adapterName,
-            request: "launch",
-            name: `Test ${this.ctx.swiftPackage.name}`,
-            cwd: folder,
-            args: [],
-            preLaunchTask: `swift: Build All${nameSuffix}`,
-            terminal: "console",
-        };
-=======
         return getBaseConfig(this.ctx, this.expandEnvVariables);
->>>>>>> ad15f0ea
     }
 
     private get hasTestTarget(): boolean {
