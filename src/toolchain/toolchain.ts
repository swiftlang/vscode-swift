--- conflicted
+++ resolved
@@ -65,12 +65,7 @@
         const runtimePath = await this.getRuntimePath(targetInfo);
         const defaultSDK = await this.getDefaultSDK();
         const customSDK = this.getCustomSDK();
-<<<<<<< HEAD
         const xcTestPath = await this.getXCTestPath(runtimePath, defaultSDK);
-        const newSwiftDriver = await this.checkNewDriver(toolchainPath);
-=======
-        const xcTestPath = await this.getXCTestPath(defaultSDK);
->>>>>>> 737ae414
         return new SwiftToolchain(
             toolchainPath,
             targetInfo.compilerVersion,
