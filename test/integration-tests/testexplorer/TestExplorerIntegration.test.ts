//===----------------------------------------------------------------------===//
//
// This source file is part of the VS Code Swift open source project
//
// Copyright (c) 2024 the VS Code Swift project authors
// Licensed under Apache License v2.0
//
// See LICENSE.txt for license information
// See CONTRIBUTORS.txt for the list of VS Code Swift project authors
//
// SPDX-License-Identifier: Apache-2.0
//
//===----------------------------------------------------------------------===//

import * as assert from "assert";
import * as vscode from "vscode";
import { beforeEach, afterEach } from "mocha";
import { testAssetUri } from "../../fixtures";
import { TestExplorer } from "../../../src/TestExplorer/TestExplorer";
import {
    assertContains,
    assertTestControllerHierarchy,
    assertTestResults,
    eventPromise,
    gatherTests,
    runTest,
    setupTestExplorerTest,
    waitForTestExplorerReady,
} from "./utilities";
import { WorkspaceContext } from "../../../src/WorkspaceContext";
import { Version } from "../../../src/utilities/version";
import { TestKind } from "../../../src/TestExplorer/TestKind";
import {
    MessageRenderer,
    TestSymbol,
} from "../../../src/TestExplorer/TestParsers/SwiftTestingOutputParser";
import { mockGlobalObject } from "../../MockUtils";
import {
    flattenTestItemCollection,
    reduceTestItemChildren,
} from "../../../src/TestExplorer/TestUtils";
import { runnableTag } from "../../../src/TestExplorer/TestDiscovery";
<<<<<<< HEAD
import { activateExtension, deactivateExtension } from "../utilities/testutilities";
=======
import { Commands } from "../../../src/commands";
>>>>>>> 88e69689

suite("Test Explorer Suite", function () {
    const MAX_TEST_RUN_TIME_MINUTES = 5;

    this.timeout(1000 * 60 * MAX_TEST_RUN_TIME_MINUTES);

    let workspaceContext: WorkspaceContext;
    let testExplorer: TestExplorer;

    suite("Debugging", function () {
        let settingsTeardown: () => Promise<void>;

        async function runXCTest() {
            const suiteId = "PackageTests.PassingXCTestSuite";
            const testId = `${suiteId}/testPassing`;
            const passingRun = await runTest(testExplorer, TestKind.debug, testId);

            assertTestResults(passingRun, {
                passed: [suiteId, testId],
            });
        }

        async function runSwiftTesting() {
            const testId = "PackageTests.topLevelTestPassing()";
            const testRun = await runTest(testExplorer, TestKind.debug, testId);

            assertTestResults(testRun, {
                passed: [testId],
            });
        }

        suite("lldb-dap", () => {
            beforeEach(async function () {
                const testContext = await setupTestExplorerTest({
                    "swift.debugger.useDebugAdapterFromToolchain": true,
                });

                workspaceContext = testContext.workspaceContext;
                testExplorer = testContext.testExplorer;
                settingsTeardown = testContext.settingsTeardown;

                // lldb-dap is only present in the toolchain in 6.0 and up.
                if (workspaceContext.swiftVersion.isLessThan(new Version(6, 0, 0))) {
                    this.skip();
                }
            });

            test("Debugs specified XCTest test", runXCTest);
            test("Debugs specified swift-testing test", runSwiftTesting);
        });

        suite("CodeLLDB", () => {
            beforeEach(async function () {
                const testContext = await setupTestExplorerTest({
                    "swift.debugger.useDebugAdapterFromToolchain": false,
                    ...(process.env["CI"] === "1" ? { "lldb.library": "/usr/lib/liblldb.so" } : {}),
                });

                workspaceContext = testContext.workspaceContext;
                testExplorer = testContext.testExplorer;
                settingsTeardown = testContext.settingsTeardown;
            });

            test("Debugs specified XCTest test", async function () {
                // CodeLLDB tests stall out on 5.9 and below.
                if (workspaceContext.swiftVersion.isLessThan(new Version(5, 10, 0))) {
                    this.skip();
                }
                await runXCTest();
            });
            test("Debugs specified swift-testing test", async function () {
                if (workspaceContext.swiftVersion.isLessThan(new Version(6, 0, 0))) {
                    this.skip();
                }
                await runSwiftTesting();
            });
        });

        afterEach(async () => {
            await settingsTeardown();
        });
    });

    suite("Standard", () => {
        suiteSetup(async () => {
            workspaceContext = await activateExtension();
        });

        suiteTeardown(async () => {
            await deactivateExtension();
        });

        beforeEach(async () => {
            const packageFolder = testAssetUri("defaultPackage");
            const targetFolder = workspaceContext.folders.find(
                folder => folder.folder.path === packageFolder.path
            );
            if (!targetFolder || !targetFolder.testExplorer) {
                throw new Error("Unable to find test explorer");
            }
            testExplorer = targetFolder.testExplorer;

            // Set up the listener before bringing the text explorer in to focus,
            // which starts searching the workspace for tests.
            await waitForTestExplorerReady(testExplorer);
        });

        test("Finds Tests", async function () {
            if (workspaceContext.swiftVersion.isGreaterThanOrEqual(new Version(6, 0, 0))) {
                // 6.0 uses the LSP which returns tests in the order they're declared.
                // Includes swift-testing tests.
                assertTestControllerHierarchy(testExplorer.controller, [
                    "PackageTests",
                    [
                        "PassingXCTestSuite",
                        ["testPassing()"],
                        "PassingXCTestSuite2",
                        ["testPassing()"],
                        "FailingXCTestSuite",
                        ["testFailing()"],
                        "MixedXCTestSuite",
                        ["testPassing()", "testFailing()"],
                        "DebugReleaseTestSuite",
                        ["testRelease()", "testDebug()"],
                        "topLevelTestPassing()",
                        "topLevelTestFailing()",
                        "parameterizedTest(_:)",
                        "testRelease()",
                        "testDebug()",
                        "MixedSwiftTestingSuite",
                        ["testPassing()", "testFailing()", "testDisabled()"],
                        "testWithKnownIssue()",
                        "testWithKnownIssueAndUnknownIssue()",
                        "DuplicateSuffixTests",
                        ["testPassing()", "testPassingSuffix()"],
                    ],
                ]);
            } else if (workspaceContext.swiftVersion.isLessThanOrEqual(new Version(5, 10, 0))) {
                // 5.10 uses `swift test list` which returns test alphabetically, without the round brackets.
                // Does not include swift-testing tests.
                assertTestControllerHierarchy(testExplorer.controller, [
                    "PackageTests",
                    [
                        "DebugReleaseTestSuite",
                        ["testDebug", "testRelease"],
                        "DuplicateSuffixTests",
                        ["testPassing", "testPassingSuffix"],
                        "FailingXCTestSuite",
                        ["testFailing"],
                        "MixedXCTestSuite",
                        ["testFailing", "testPassing"],
                        "PassingXCTestSuite",
                        ["testPassing"],
                        "PassingXCTestSuite2",
                        ["testPassing"],
                    ],
                ]);
            }
        });

        suite("swift-testing", () => {
            suiteSetup(function () {
                if (workspaceContext.swiftVersion.isLessThan(new Version(6, 0, 0))) {
                    this.skip();
                }
            });

            test("withKnownIssue", async () => {
                const testRun = await runTest(
                    testExplorer,
                    TestKind.standard,
                    "PackageTests.testWithKnownIssue()"
                );

                assertTestResults(testRun, {
                    skipped: ["PackageTests.testWithKnownIssue()"],
                });
            });

            test("testWithKnownIssueAndUnknownIssue", async () => {
                const testRun = await runTest(
                    testExplorer,
                    TestKind.standard,
                    "PackageTests.testWithKnownIssueAndUnknownIssue()"
                );

                assertTestResults(testRun, {
                    failed: [
                        {
                            test: "PackageTests.testWithKnownIssueAndUnknownIssue()",
                            issues: [
                                MessageRenderer.render({
                                    symbol: TestSymbol.fail,
                                    text: "Expectation failed: 2 == 3",
                                }),
                            ],
                        },
                    ],
                });
            });

            test("tests run in debug mode @slow", async function () {
                const testRun = await runTest(
                    testExplorer,
                    TestKind.standard,
                    "PackageTests.testDebug()"
                );

                assertTestResults(testRun, {
                    passed: ["PackageTests.testDebug()"],
                });
            });

            test("test run in release mode @slow", async function () {
                // Building in release takes a long time.
                this.timeout(1000 * 60 * MAX_TEST_RUN_TIME_MINUTES * 2);

                const passingRun = await runTest(
                    testExplorer,
                    TestKind.release,
                    "PackageTests.testRelease()"
                );
                assertTestResults(passingRun, {
                    passed: ["PackageTests.testRelease()"],
                });

                const failingRun = await runTest(
                    testExplorer,
                    TestKind.standard,
                    "PackageTests.testRelease()"
                );

                const issueLine1 = MessageRenderer.render({
                    symbol: TestSymbol.fail,
                    text: "Issue recorded",
                });
                const issueLine2 = MessageRenderer.render({
                    symbol: TestSymbol.details,
                    text: "Test was run in debug mode.",
                });
                const issueText = `${issueLine1}\n${issueLine2}`;
                assertTestResults(failingRun, {
                    failed: [
                        {
                            test: "PackageTests.testRelease()",
                            issues: [issueText],
                        },
                    ],
                });
            });

            suite("Runs multiple", function () {
                const numIterations = 5;
                const windowMock = mockGlobalObject(vscode, "window");

                test("@slow runs an swift-testing test multiple times", async function () {
                    const testItems = await gatherTests(
                        testExplorer.controller,
                        "PackageTests.MixedXCTestSuite/testPassing"
                    );

                    await testExplorer.folderContext.workspaceContext.focusFolder(
                        testExplorer.folderContext
                    );

                    // Stub the showInputBox method to return the input text
                    windowMock.showInputBox.resolves(`${numIterations}`);

                    vscode.commands.executeCommand(Commands.RUN_TESTS_MULTIPLE_TIMES, testItems[0]);

                    const testRun = await eventPromise(testExplorer.onCreateTestRun);

                    await eventPromise(testRun.onTestRunComplete);

                    assertTestResults(testRun, {
                        passed: [
                            "PackageTests.MixedXCTestSuite",
                            "PackageTests.MixedXCTestSuite/testPassing",
                        ],
                    });
                });
            });
        });

        suite("XCTest", () => {
            test("Only runs specified test", async function () {
                const passingRun = await runTest(
                    testExplorer,
                    TestKind.standard,
                    "PackageTests.DuplicateSuffixTests/testPassing"
                );

                assertTestResults(passingRun, {
                    passed: [
                        "PackageTests.DuplicateSuffixTests",
                        "PackageTests.DuplicateSuffixTests/testPassing",
                    ],
                });
            });

            test("Cancellation", async function () {
                const targetProfile = testExplorer.testRunProfiles.find(
                    profile => profile.label === TestKind.standard
                );
                if (!targetProfile) {
                    throw new Error(`Unable to find run profile named ${TestKind.standard}`);
                }
                const testItems = await gatherTests(
                    testExplorer.controller,
                    "PackageTests.DuplicateSuffixTests/testPassing"
                );
                const request = new vscode.TestRunRequest(testItems);
                const tokenSource = new vscode.CancellationTokenSource();

                const testRunPromise = eventPromise(testExplorer.onCreateTestRun);

                // Deliberately don't await this so we can cancel it.
                targetProfile.runHandler(request, tokenSource.token);

                const testRun = await testRunPromise;

                // Wait for the next tick to cancel the test run so that
                // handlers have time to set up.
                await new Promise<void>(resolve => {
                    setImmediate(() => {
                        tokenSource.cancel();
                        resolve();
                    });
                });

                assertContains(testRun.runState.output, "\r\nTest run cancelled.");
            });

            test("tests run in debug mode @slow", async function () {
                const testRun = await runTest(
                    testExplorer,
                    TestKind.standard,
                    "PackageTests.DebugReleaseTestSuite/testDebug"
                );

                assertTestResults(testRun, {
                    passed: [
                        "PackageTests.DebugReleaseTestSuite",
                        "PackageTests.DebugReleaseTestSuite/testDebug",
                    ],
                });
            });

            test("tests run in release mode @slow", async function () {
                // Building in release takes a long time.
                this.timeout(1000 * 60 * MAX_TEST_RUN_TIME_MINUTES * 2);

                const passingRun = await runTest(
                    testExplorer,
                    TestKind.release,
                    "PackageTests.DebugReleaseTestSuite/testRelease"
                );

                assertTestResults(passingRun, {
                    passed: [
                        "PackageTests.DebugReleaseTestSuite",
                        "PackageTests.DebugReleaseTestSuite/testRelease",
                    ],
                });
            });

            suite("Runs multiple", function () {
                const numIterations = 5;
                const windowMock = mockGlobalObject(vscode, "window");

                test("@slow runs an XCTest multiple times", async function () {
                    const testItems = await gatherTests(
                        testExplorer.controller,
                        "PackageTests.topLevelTestPassing()"
                    );

                    await testExplorer.folderContext.workspaceContext.focusFolder(
                        testExplorer.folderContext
                    );

                    // Stub the showInputBox method to return the input text
                    windowMock.showInputBox.resolves(`${numIterations}`);

                    vscode.commands.executeCommand(Commands.RUN_TESTS_MULTIPLE_TIMES, testItems[0]);

                    const testRun = await eventPromise(testExplorer.onCreateTestRun);

                    await eventPromise(testRun.onTestRunComplete);

                    assertTestResults(testRun, {
                        passed: ["PackageTests.topLevelTestPassing()"],
                    });
                });
            });
        });

        // Do coverage last as it does a full rebuild, causing the stage after it to have to rebuild as well.
        [TestKind.standard, TestKind.parallel, TestKind.coverage].forEach(runProfile => {
            let xcTestFailureMessage: string;

            beforeEach(() => {
                // From 5.7 to 5.10 running with the --parallel option dumps the test results out
                // to the console with no newlines, so it isn't possible to distinguish where errors
                // begin and end. Consequently we can't record them, and so we manually mark them
                // as passed or failed with the message from the xunit xml.
                xcTestFailureMessage =
                    runProfile === TestKind.parallel &&
                    !workspaceContext.toolchain.hasMultiLineParallelTestOutput
                        ? "failed"
                        : "failed - oh no";
            });

            suite(runProfile, () => {
                suite(`swift-testing (${runProfile})`, function () {
                    suiteSetup(function () {
                        if (workspaceContext.swiftVersion.isLessThan(new Version(6, 0, 0))) {
                            this.skip();
                        }
                    });

                    test(`Runs passing test (${runProfile})`, async function () {
                        const testRun = await runTest(
                            testExplorer,
                            runProfile,
                            "PackageTests.topLevelTestPassing()"
                        );

                        assertContains(
                            testRun.runState.output,
                            "A print statement in a test.\r\r\n"
                        );
                        assertTestResults(testRun, {
                            passed: ["PackageTests.topLevelTestPassing()"],
                        });
                    });

                    test(`Runs failing test (${runProfile})`, async function () {
                        const testRun = await runTest(
                            testExplorer,
                            runProfile,
                            "PackageTests.topLevelTestFailing()"
                        );

                        assertTestResults(testRun, {
                            failed: [
                                {
                                    test: "PackageTests.topLevelTestFailing()",
                                    issues: [
                                        MessageRenderer.render({
                                            symbol: TestSymbol.fail,
                                            text: "Expectation failed: 1 == 2",
                                        }),
                                    ],
                                },
                            ],
                        });
                    });

                    test(`Runs Suite (${runProfile})`, async function () {
                        const testRun = await runTest(
                            testExplorer,
                            runProfile,
                            "PackageTests.MixedSwiftTestingSuite"
                        );

                        assertTestResults(testRun, {
                            passed: ["PackageTests.MixedSwiftTestingSuite/testPassing()"],
                            skipped: ["PackageTests.MixedSwiftTestingSuite/testDisabled()"],
                            failed: [
                                {
                                    test: "PackageTests.MixedSwiftTestingSuite/testFailing()",
                                    issues: [
                                        `testFailing() \u{203A} ${MessageRenderer.render({ symbol: TestSymbol.fail, text: "Expectation failed: 1 == 2" })}`,
                                    ],
                                },
                                {
                                    issues: [],
                                    test: "PackageTests.MixedSwiftTestingSuite",
                                },
                            ],
                        });
                    });

                    test(`Runs parameterized test (${runProfile})`, async function () {
                        const testId = "PackageTests.parameterizedTest(_:)";
                        const testRun = await runTest(testExplorer, runProfile, testId);

                        assertTestResults(testRun, {
                            passed: [
                                `${testId}/PackageTests.swift:59:2/argumentIDs: Optional([Testing.Test.Case.Argument.ID(bytes: [49])])`,
                                `${testId}/PackageTests.swift:59:2/argumentIDs: Optional([Testing.Test.Case.Argument.ID(bytes: [51])])`,
                            ],
                            failed: [
                                {
                                    issues: [
                                        `2 \u{203A} ${MessageRenderer.render({
                                            symbol: TestSymbol.fail,
                                            text: "Expectation failed: (arg → 2) != 2",
                                        })}`,
                                    ],
                                    test: `${testId}/PackageTests.swift:59:2/argumentIDs: Optional([Testing.Test.Case.Argument.ID(bytes: [50])])`,
                                },
                                {
                                    issues: [],
                                    test: testId,
                                },
                            ],
                        });

                        // Verifiy that the children of the parameterized test are not runnable
                        const parameterizedTestItem = flattenTestItemCollection(
                            testExplorer.controller.items
                        ).find(item => item.id === testId);

                        assert.ok(
                            parameterizedTestItem,
                            `Unable to find ${testId} in test explorer children`
                        );

                        const unrunnableChildren = reduceTestItemChildren(
                            parameterizedTestItem?.children ?? [],
                            (acc, item) => {
                                return [
                                    ...acc,
                                    item.tags.find(tag => tag.id === runnableTag.id) === undefined,
                                ];
                            },
                            [] as boolean[]
                        );

                        assert.deepEqual(unrunnableChildren, [true, true, true]);
                    });

                    test(`Runs Suite (${runProfile})`, async function () {
                        const testRun = await runTest(
                            testExplorer,
                            runProfile,
                            "PackageTests.MixedSwiftTestingSuite"
                        );

                        assertTestResults(testRun, {
                            passed: ["PackageTests.MixedSwiftTestingSuite/testPassing()"],
                            skipped: ["PackageTests.MixedSwiftTestingSuite/testDisabled()"],
                            failed: [
                                {
                                    test: "PackageTests.MixedSwiftTestingSuite/testFailing()",
                                    issues: [
                                        `testFailing() \u{203A} ${MessageRenderer.render({ symbol: TestSymbol.fail, text: "Expectation failed: 1 == 2" })}`,
                                    ],
                                },
                                {
                                    issues: [],
                                    test: "PackageTests.MixedSwiftTestingSuite",
                                },
                            ],
                        });
                    });

                    test(`Runs All (${runProfile})`, async function () {
                        const testRun = await runTest(
                            testExplorer,
                            runProfile,
                            "PackageTests.MixedSwiftTestingSuite",
                            "PackageTests.MixedXCTestSuite"
                        );

                        assertTestResults(testRun, {
                            passed: [
                                "PackageTests.MixedSwiftTestingSuite/testPassing()",
                                "PackageTests.MixedXCTestSuite/testPassing",
                            ],
                            skipped: ["PackageTests.MixedSwiftTestingSuite/testDisabled()"],
                            failed: [
                                {
                                    test: "PackageTests.MixedSwiftTestingSuite/testFailing()",
                                    issues: [
                                        `testFailing() \u{203A} ${MessageRenderer.render({ symbol: TestSymbol.fail, text: "Expectation failed: 1 == 2" })}`,
                                    ],
                                },
                                {
                                    issues: [],
                                    test: "PackageTests.MixedSwiftTestingSuite",
                                },
                                {
                                    test: "PackageTests.MixedXCTestSuite/testFailing",
                                    issues: [xcTestFailureMessage],
                                },
                                {
                                    issues: [],
                                    test: "PackageTests.MixedXCTestSuite",
                                },
                            ],
                        });
                    });
                });

                suite(`XCTests (${runProfile})`, () => {
                    test("Runs passing test", async function () {
                        const testRun = await runTest(
                            testExplorer,
                            runProfile,
                            "PackageTests.PassingXCTestSuite"
                        );

                        assertTestResults(testRun, {
                            passed: [
                                "PackageTests.PassingXCTestSuite",
                                "PackageTests.PassingXCTestSuite/testPassing",
                            ],
                        });
                    });

                    test("Runs failing test", async function () {
                        const testRun = await runTest(
                            testExplorer,
                            runProfile,
                            "PackageTests.FailingXCTestSuite/testFailing"
                        );

                        assertTestResults(testRun, {
                            failed: [
                                {
                                    test: "PackageTests.FailingXCTestSuite/testFailing",
                                    issues: [xcTestFailureMessage],
                                },
                                {
                                    issues: [],
                                    test: "PackageTests.FailingXCTestSuite",
                                },
                            ],
                        });
                    });

                    test("Runs Suite", async function () {
                        const testRun = await runTest(
                            testExplorer,
                            runProfile,
                            "PackageTests.MixedXCTestSuite"
                        );

                        assertTestResults(testRun, {
                            passed: ["PackageTests.MixedXCTestSuite/testPassing"],
                            failed: [
                                {
                                    test: "PackageTests.MixedXCTestSuite/testFailing",
                                    issues: [xcTestFailureMessage],
                                },
                                {
                                    issues: [],
                                    test: "PackageTests.MixedXCTestSuite",
                                },
                            ],
                        });
                    });
                });
            });
        });
    });
});<|MERGE_RESOLUTION|>--- conflicted
+++ resolved
@@ -40,11 +40,8 @@
     reduceTestItemChildren,
 } from "../../../src/TestExplorer/TestUtils";
 import { runnableTag } from "../../../src/TestExplorer/TestDiscovery";
-<<<<<<< HEAD
 import { activateExtension, deactivateExtension } from "../utilities/testutilities";
-=======
 import { Commands } from "../../../src/commands";
->>>>>>> 88e69689
 
 suite("Test Explorer Suite", function () {
     const MAX_TEST_RUN_TIME_MINUTES = 5;
