--- conflicted
+++ resolved
@@ -40,7 +40,7 @@
         }>
     >;
     let mockedStatusItem: MockedObject<StatusItem>;
-    let task: MockedObject<vscode.Task>;
+    let mockedTask: MockedObject<vscode.Task>;
     let swiftExecution: SwiftExecution;
     let testSwiftProcess: TestSwiftProcess;
     let mockedTaskExecution: MockedObject<vscode.TaskExecution>;
@@ -76,7 +76,7 @@
             {},
             testSwiftProcess
         );
-        task = new vscode.Task(
+        mockedTask = new vscode.Task(
             { type: "swift" },
             vscode.TaskScope.Global,
             "My Task",
@@ -84,7 +84,7 @@
             swiftExecution
         );
         mockedTaskExecution = mockObject<vscode.TaskExecution>({
-            task: task,
+            task: mockedTask,
             terminate: mockFn(),
         });
     });
@@ -100,11 +100,7 @@
     });
 
     test("Ignore non-swift task", async () => {
-<<<<<<< HEAD
-        task.execution = new vscode.ShellExecution("swift");
-=======
-        when(mockedTask.definition).thenReturn({ type: "shell" });
->>>>>>> 737ad694
+        mockedTask.definition = { type: "shell" };
         configurationMock.setValue("swiftStatus");
 
         new SwiftBuildStatus(instance(mockedStatusItem));
