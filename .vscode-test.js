--- conflicted
+++ resolved
@@ -27,13 +27,8 @@
     tests: [
         {
             label: "integrationTests",
-<<<<<<< HEAD
             files: ["out/test/common.js", "out/test/integration-tests/**/*.test.js"],
-            version: "stable",
-=======
-            files: ["out/test/suite/**/*.test.js"],
             version: process.env["VSCODE_VERSION"] ?? "stable",
->>>>>>> b86e3f14
             workspaceFolder: "./assets/test",
             mocha: {
                 ui: "tdd",
@@ -49,13 +44,8 @@
         },
         {
             label: "unitTests",
-<<<<<<< HEAD
             files: ["out/test/common.js", "out/test/unit-tests/**/*.test.js"],
-            version: "stable",
-=======
-            files: ["out/test/unit-tests/**/*.test.js"],
             version: process.env["VSCODE_VERSION"] ?? "stable",
->>>>>>> b86e3f14
             mocha: {
                 ui: "tdd",
                 color: true,
