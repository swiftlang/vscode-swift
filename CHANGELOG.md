--- conflicted
+++ resolved
@@ -4,9 +4,7 @@
 
 ### Added
 
-<<<<<<< HEAD
 - Add clickable toolchain selection to Swift version status bar item ([#TBD](https://github.com/swiftlang/vscode-swift/pull/1674))
-=======
 - Show revision hash or local/editing keyword in project panel dependency descriptions ([#1667](https://github.com/swiftlang/vscode-swift/pull/1667))
 
 ## 2.6.2 - 2025-07-02
@@ -18,7 +16,6 @@
 - Ensure document symbols are provided for folders in multi-root workspaces ([#1668](https://github.com/swiftlang/vscode-swift/pull/1668))
 
 ## 2.6.1 - 2025-06-27
->>>>>>> d4c2470d
 
 ### Fixed
 
