--- conflicted
+++ resolved
@@ -1726,12 +1726,8 @@
     "mock-fs": "^5.5.0",
     "node-pty": "^1.0.0",
     "octokit": "^3.2.2",
-<<<<<<< HEAD
-    "prettier": "^3.5.3",
+    "prettier": "^3.6.0",
     "replace-in-file": "^8.3.0",
-=======
-    "prettier": "^3.6.0",
->>>>>>> a5d70371
     "semver": "^7.7.2",
     "simple-git": "^3.28.0",
     "sinon": "^21.0.0",
