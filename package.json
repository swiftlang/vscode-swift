--- conflicted
+++ resolved
@@ -1741,18 +1741,11 @@
     "del-cli": "^6.0.0",
     "esbuild": "^0.25.5",
     "eslint": "^8.57.0",
-<<<<<<< HEAD
-    "eslint-config-prettier": "^10.1.2",
-    "lodash.debounce": "^4.0.8",
-    "lodash.throttle": "^4.1.1",
-    "mocha": "^10.8.2",
-=======
     "eslint-config-prettier": "^10.1.5",
     "fantasticon": "^3.0.0",
     "lodash.debounce": "^4.0.8",
     "lodash.throttle": "^4.1.1",
     "mocha": "^11.7.0",
->>>>>>> a3a18c5b
     "mock-fs": "^5.5.0",
     "node-pty": "^1.0.0",
     "octokit": "^3.2.2",
@@ -1764,15 +1757,10 @@
     "sinon-chai": "^3.7.0",
     "source-map-support": "^0.5.21",
     "strip-ansi": "^6.0.1",
-<<<<<<< HEAD
-    "tsx": "^4.19.3",
-    "typescript": "^5.8.3",
     "vscode-tmgrammar-test": "^0.1.3"
-=======
     "svgo": "^4.0.0",
     "tsx": "^4.20.3",
     "typescript": "^5.8.3"
->>>>>>> a3a18c5b
   },
   "dependencies": {
     "@vscode/codicons": "^0.0.36",
