--- conflicted
+++ resolved
@@ -1267,15 +1267,9 @@
     "format": "prettier --check src test",
     "pretest": "npm run compile && find ./assets/test -type d -name '.build' -exec rm -rf {} + && find . -type d -name 'Package.resolved' -exec rm -rf {} + && tsc -p ./",
     "test": "vscode-test",
-<<<<<<< HEAD
     "integration-test": "npm test -- --label integrationTests",
     "unit-test": "npm test -- --label unitTests",
     "coverage": "npm test -- --coverage",
-=======
-    "integration-test": "vscode-test --label integrationTests",
-    "unit-test": "vscode-test --label unitTests",
-    "coverage": "npm run compile-tests && vscode-test --coverage",
->>>>>>> ad15f0ea
     "compile-tests": "find ./assets/test -type d -name '.build' -exec rm -rf {} + && npm run compile && npm run esbuild",
     "package": "vsce package",
     "dev-package": "vsce package --no-update-package-json 1.11.1-dev",
